.. index::
   single: Forms

Forms
=====

Dealing with HTML forms is one of the most common - and challenging - tasks for
a web developer. Symfony2 integrates a Form component that makes dealing with
forms easy. In this chapter, you'll build a complex form from the ground-up,
learning the most important features of the form library along the way.

.. note::

   The Symfony form component is a standalone library that can be used outside
   of Symfony2 projects. For more information, see the `Symfony2 Form Component`_
   on Github.

.. index::
   single: Forms; Create a simple form

Creating a Simple Form
----------------------

Suppose you're building a simple todo list application that will need to
display "tasks". Because your users will need to edit and create tasks, you're
going to need to build a form. But before you begin, first focus on the generic
``Task`` class that represents and stores the data for a single task::

    // src/Acme/TaskBundle/Entity/Task.php
    namespace Acme\TaskBundle\Entity;

    class Task
    {
        protected $task;

        protected $dueDate;

        public function getTask()
        {
            return $this->task;
        }
        public function setTask($task)
        {
            $this->task = $task;
        }

        public function getDueDate()
        {
            return $this->dueDate;
        }
        public function setDueDate(\DateTime $dueDate = null)
        {
            $this->dueDate = $dueDate;
        }
    }

.. note::

   If you're coding along with this example, create the ``AcmeTaskBundle``
   first by running the following command (and accepting all of the default
   options):

   .. code-block:: bash

        $ php app/console generate:bundle --namespace=Acme/TaskBundle

This class is a "plain-old-PHP-object" because, so far, it has nothing
to do with Symfony or any other library. It's quite simply a normal PHP object
that directly solves a problem inside *your* application (i.e. the need to
represent a task in your application). Of course, by the end of this chapter,
you'll be able to submit data to a ``Task`` instance (via an HTML form), validate
its data, and persist it to the database.

.. index::
   single: Forms; Create a form in a controller

Building the Form
~~~~~~~~~~~~~~~~~

Now that you've created a ``Task`` class, the next step is to create and
render the actual HTML form. In Symfony2, this is done by building a form
object and then rendering it in a template. For now, this can all be done
from inside a controller::

    // src/Acme/TaskBundle/Controller/DefaultController.php
    namespace Acme\TaskBundle\Controller;

    use Symfony\Bundle\FrameworkBundle\Controller\Controller;
    use Acme\TaskBundle\Entity\Task;
    use Symfony\Component\HttpFoundation\Request;

    class DefaultController extends Controller
    {
        public function newAction(Request $request)
        {
            // create a task and give it some dummy data for this example
            $task = new Task();
            $task->setTask('Write a blog post');
            $task->setDueDate(new \DateTime('tomorrow'));

            $form = $this->createFormBuilder($task)
                ->add('task', 'text')
                ->add('dueDate', 'date')
                ->add('save', 'submit')
                ->getForm();

            return $this->render('AcmeTaskBundle:Default:new.html.twig', array(
                'form' => $form->createView(),
            ));
        }
    }

.. tip::

   This example shows you how to build your form directly in the controller.
   Later, in the ":ref:`book-form-creating-form-classes`" section, you'll learn
   how to build your form in a standalone class, which is recommended as
   your form becomes reusable.

Creating a form requires relatively little code because Symfony2 form objects
are built with a "form builder". The form builder's purpose is to allow you
to write simple form "recipes", and have it do all the heavy-lifting of actually
building the form.

In this example, you've added two fields to your form - ``task`` and ``dueDate`` -
corresponding to the ``task`` and ``dueDate`` properties of the ``Task`` class.
You've also assigned each a "type" (e.g. ``text``, ``date``), which, among
other things, determines which HTML form tag(s) is rendered for that field.
Finally, you added a submit button for submitting the form to the server.

.. versionadded:: 2.3
    Support for submit buttons was added in Symfony 2.3. Before that, you had
    to add buttons to the form's HTML manually.

Symfony2 comes with many built-in types that will be discussed shortly
(see :ref:`book-forms-type-reference`).

.. index::
  single: Forms; Basic template rendering

Rendering the Form
~~~~~~~~~~~~~~~~~~

Now that the form has been created, the next step is to render it. This is
done by passing a special form "view" object to your template (notice the
``$form->createView()`` in the controller above) and using a set of form
helper functions:

.. configuration-block::

    .. code-block:: html+jinja

        {# src/Acme/TaskBundle/Resources/views/Default/new.html.twig #}

        {{ form(form) }}

    .. code-block:: html+php

        <!-- src/Acme/TaskBundle/Resources/views/Default/new.html.php -->

        <?php echo $view['form']->form($form) ?>

.. image:: /images/book/form-simple.png
    :align: center

.. note::

    This example assumes that you submit the form in a "POST" request and to
    the same URL that it was displayed in. You will learn later how to
    change the request method and the target URL of the form.

That's it! By printing ``form(form)``, each field in the form is rendered, along
with a label and error message (if there is one). The ``form`` function also
surrounds everything in the necessary HTML ``form`` tag. As easy as this is,
it's not very flexible (yet). Usually, you'll want to render each form field
individually so you can control how the form looks. You'll learn how to do
that in the ":ref:`form-rendering-template`" section.

Before moving on, notice how the rendered ``task`` input field has the value
of the ``task`` property from the ``$task`` object (i.e. "Write a blog post").
This is the first job of a form: to take data from an object and translate
it into a format that's suitable for being rendered in an HTML form.

.. tip::

   The form system is smart enough to access the value of the protected
   ``task`` property via the ``getTask()`` and ``setTask()`` methods on the
   ``Task`` class. Unless a property is public, it *must* have a "getter" and
   "setter" method so that the form component can get and put data onto the
   property. For a Boolean property, you can use an "isser" or "hasser" method
   (e.g. ``isPublished()`` or ``hasReminder()``) instead of a getter (e.g.
   ``getPublished()`` or ``getReminder()``).

.. index::
  single: Forms; Handling form submissions

.. _book-form-handling-form-submissions:

Handling Form Submissions
~~~~~~~~~~~~~~~~~~~~~~~~~

The second job of a form is to translate user-submitted data back to the
properties of an object. To make this happen, the submitted data from the
user must be written into the form. Add the following functionality to your
controller::

    // ...
    use Symfony\Component\HttpFoundation\Request;

    public function newAction(Request $request)
    {
        // just setup a fresh $task object (remove the dummy data)
        $task = new Task();

        $form = $this->createFormBuilder($task)
            ->add('task', 'text')
            ->add('dueDate', 'date')
            ->add('save', 'submit')
            ->getForm();

        $form->handleRequest($request);

        if ($form->isValid()) {
            // perform some action, such as saving the task to the database

            return $this->redirect($this->generateUrl('task_success'));
        }

        // ...
    }

.. versionadded:: 2.3
    The :method:`Symfony\\Component\\Form\\FormInterface::handleRequest` method was
    added in Symfony 2.3. Previously, the ``$request`` was passed to the
    ``submit`` method - a strategy which is deprecated and will be removed
    in Symfony 3.0. For details on that method, see :ref:`cookbook-form-submit-request`.

This controller follows a common pattern for handling forms, and has three
possible paths:

#. When initially loading the page in a browser, the form is simply created and
   rendered. :method:`Symfony\\Component\\Form\\FormInterface::handleRequest`
   recognizes that the form was not submitted and does nothing.
   :method:`Symfony\\Component\\Form\\FormInterface::isValid` returns ``false``
   if the form was not submitted.

#. When the user submits the form, :method:`Symfony\\Component\\Form\\FormInterface::handleRequest`
   recognizes this and immediately writes the submitted data back into the
   ``task`` and ``dueDate`` properties of the ``$task`` object. Then this object
   is validated. If it is invalid (validation is covered in the next section),
   :method:`Symfony\\Component\\Form\\FormInterface::isValid` returns ``false``
   again, so the form is rendered together with all validation errors;

   .. note::

       You can use the method :method:`Symfony\\Component\\Form\\FormInterface::isSubmitted`
       to check whether a form was submitted, regardless of whether or not the
       submitted data is actually valid.

#. When the user submits the form with valid data, the submitted data is again
   written into the form, but this time :method:`Symfony\\Component\\Form\\FormInterface::isValid`
   returns ``true``. Now you have the opportunity to perform some actions using
   the ``$task`` object (e.g. persisting it to the database) before redirecting
   the user to some other page (e.g. a "thank you" or "success" page).

   .. note::

      Redirecting a user after a successful form submission prevents the user
      from being able to hit "refresh" and re-post the data.

.. index::
   single: Forms; Multiple Submit Buttons

.. _book-form-submitting-multiple-buttons:

Submitting Forms with Multiple Buttons
~~~~~~~~~~~~~~~~~~~~~~~~~~~~~~~~~~~~~~

.. versionadded:: 2.3
    Support for buttons in forms was added in Symfony 2.3.

When your form contains more than one submit button, you will want to check
which of the buttons was clicked to adapt the program flow in your controller.
Let's add a second button with the caption "Save and add" to our form::

    $form = $this->createFormBuilder($task)
        ->add('task', 'text')
        ->add('dueDate', 'date')
        ->add('save', 'submit')
        ->add('saveAndAdd', 'submit')
        ->getForm();

In your controller, use the button's
:method:`Symfony\\Component\\Form\\ClickableInterface::isClicked` method for
querying if the "Save and add" button was clicked::

    if ($form->isValid()) {
        // ... perform some action, such as saving the task to the database

        $nextAction = $form->get('saveAndAdd')->isClicked()
            ? 'task_new'
            : 'task_success';

        return $this->redirect($this->generateUrl($nextAction));
    }

.. index::
   single: Forms; Validation

.. _book-forms-form-validation:

Form Validation
---------------

In the previous section, you learned how a form can be submitted with valid
or invalid data. In Symfony2, validation is applied to the underlying object
(e.g. ``Task``). In other words, the question isn't whether the "form" is
valid, but whether or not the ``$task`` object is valid after the form has
applied the submitted data to it. Calling ``$form->isValid()`` is a shortcut
that asks the ``$task`` object whether or not it has valid data.

Validation is done by adding a set of rules (called constraints) to a class. To
see this in action, add validation constraints so that the ``task`` field cannot
be empty and the ``dueDate`` field cannot be empty and must be a valid \DateTime
object.

.. configuration-block::

    .. code-block:: yaml

        # Acme/TaskBundle/Resources/config/validation.yml
        Acme\TaskBundle\Entity\Task:
            properties:
                task:
                    - NotBlank: ~
                dueDate:
                    - NotBlank: ~
                    - Type: \DateTime

    .. code-block:: php-annotations

        // Acme/TaskBundle/Entity/Task.php
        use Symfony\Component\Validator\Constraints as Assert;

        class Task
        {
            /**
             * @Assert\NotBlank()
             */
            public $task;

            /**
             * @Assert\NotBlank()
             * @Assert\Type("\DateTime")
             */
            protected $dueDate;
        }

    .. code-block:: xml

        <!-- Acme/TaskBundle/Resources/config/validation.xml -->
        <?xml version="1.0" encoding="UTF-8"?>
        <constraint-mapping xmlns="http://symfony.com/schema/dic/constraint-mapping"
            xmlns:xsi="http://www.w3.org/2001/XMLSchema-instance"
            xsi:schemaLocation="http://symfony.com/schema/dic/constraint-mapping
                http://symfony.com/schema/dic/constraint-mapping/constraint-mapping-1.0.xsd">

            <class name="Acme\TaskBundle\Entity\Task">
                <property name="task">
                    <constraint name="NotBlank" />
                </property>
                <property name="dueDate">
                    <constraint name="NotBlank" />
                    <constraint name="Type">\DateTime</constraint>
                </property>
            </class>
        </constraint-mapping>

    .. code-block:: php

        // Acme/TaskBundle/Entity/Task.php
        use Symfony\Component\Validator\Mapping\ClassMetadata;
        use Symfony\Component\Validator\Constraints\NotBlank;
        use Symfony\Component\Validator\Constraints\Type;

        class Task
        {
            // ...

            public static function loadValidatorMetadata(ClassMetadata $metadata)
            {
                $metadata->addPropertyConstraint('task', new NotBlank());

                $metadata->addPropertyConstraint('dueDate', new NotBlank());
                $metadata->addPropertyConstraint(
                    'dueDate',
                    new Type('\DateTime')
                );
            }
        }

That's it! If you re-submit the form with invalid data, you'll see the
corresponding errors printed out with the form.

.. _book-forms-html5-validation-disable:

.. sidebar:: HTML5 Validation

   As of HTML5, many browsers can natively enforce certain validation constraints
   on the client side. The most common validation is activated by rendering
   a ``required`` attribute on fields that are required. For browsers that
   support HTML5, this will result in a native browser message being displayed
   if the user tries to submit the form with that field blank.

   Generated forms take full advantage of this new feature by adding sensible
   HTML attributes that trigger the validation. The client-side validation,
   however, can be disabled by adding the ``novalidate`` attribute to the
   ``form`` tag or ``formnovalidate`` to the submit tag. This is especially
   useful when you want to test your server-side validation constraints,
   but are being prevented by your browser from, for example, submitting
   blank fields.

Validation is a very powerful feature of Symfony2 and has its own
:doc:`dedicated chapter </book/validation>`.

.. index::
   single: Forms; Validation groups

.. _book-forms-validation-groups:

Validation Groups
~~~~~~~~~~~~~~~~~

If your object takes advantage of :ref:`validation groups <book-validation-validation-groups>`,
you'll need to specify which validation group(s) your form should use::

    $form = $this->createFormBuilder($users, array(
        'validation_groups' => array('registration'),
    ))->add(...);

If you're creating :ref:`form classes <book-form-creating-form-classes>` (a
good practice), then you'll need to add the following to the ``setDefaultOptions()``
method::

    use Symfony\Component\OptionsResolver\OptionsResolverInterface;

    public function setDefaultOptions(OptionsResolverInterface $resolver)
    {
        $resolver->setDefaults(array(
            'validation_groups' => array('registration'),
        ));
    }

In both of these cases, *only* the ``registration`` validation group will
be used to validate the underlying object.

.. index::
   single: Forms; Disabling validation

Disabling Validation
~~~~~~~~~~~~~~~~~~~~

.. versionadded:: 2.3
    The ability to set ``validation_groups`` to false was added in Symfony 2.3,
    although setting it to an empty array achieved the same result in previous
    versions.

Sometimes it is useful to suppress the validation of a form altogether. For
these cases, you can skip the call to :method:`Symfony\\Component\\Form\\FormInterface::isValid`
in your controller. If this is not possible, you can alternatively set the
``validation_groups`` option to ``false`` or an empty array::

    use Symfony\Component\OptionsResolver\OptionsResolverInterface;

    public function setDefaultOptions(OptionsResolverInterface $resolver)
    {
        $resolver->setDefaults(array(
            'validation_groups' => false,
        ));
    }

Note that when you do that, the form will still run basic integrity checks,
for example whether an uploaded file was too large or whether non-existing
fields were submitted. If you want to suppress validation completely, remove
the :method:`Symfony\\Component\\Form\\FormInterface::isValid` call from your
controller.

.. index::
   single: Forms; Validation groups based on submitted data

Groups based on the Submitted Data
~~~~~~~~~~~~~~~~~~~~~~~~~~~~~~~~~~

If you need some advanced logic to determine the validation groups (e.g.
based on submitted data), you can set the ``validation_groups`` option
to an array callback::

    use Symfony\Component\OptionsResolver\OptionsResolverInterface;

    public function setDefaultOptions(OptionsResolverInterface $resolver)
    {
        $resolver->setDefaults(array(
            'validation_groups' => array(
                'Acme\AcmeBundle\Entity\Client',
                'determineValidationGroups',
            ),
        ));
    }

This will call the static method ``determineValidationGroups()`` on the
``Client`` class after the form is submitted, but before validation is executed.
The Form object is passed as an argument to that method (see next example).
You can also define whole logic inline by using a ``Closure``::

    use Symfony\Component\Form\FormInterface;
    use Symfony\Component\OptionsResolver\OptionsResolverInterface;

    public function setDefaultOptions(OptionsResolverInterface $resolver)
    {
        $resolver->setDefaults(array(
            'validation_groups' => function(FormInterface $form) {
                $data = $form->getData();
                if (Entity\Client::TYPE_PERSON == $data->getType()) {
                    return array('person');
                } else {
                    return array('company');
                }
            },
        ));
    }

.. index::
   single: Forms; Validation groups based on clicked button

Groups based on the Clicked Button
~~~~~~~~~~~~~~~~~~~~~~~~~~~~~~~~~~

.. versionadded:: 2.3
    Support for buttons in forms was added in Symfony 2.3.

When your form contains multiple submit buttons, you can change the validation
group depending on which button is used to submit the form. For example,
consider a form in a wizard that lets you advance to the next step or go back
to the previous step. Let's assume also that when returning to the previous
step, the data of the form should be saved, but not validated.

First, we need to add the two buttons to the form::

    $form = $this->createFormBuilder($task)
        // ...
        ->add('nextStep', 'submit')
        ->add('previousStep', 'submit')
        ->getForm();

Then, we configure the button for returning to the previous step to run
specific validation groups. In this example, we want it to suppress validation,
so we set its ``validation_groups`` options to false::

    $form = $this->createFormBuilder($task)
        // ...
        ->add('previousStep', 'submit', array(
            'validation_groups' => false,
        ))
        ->getForm();

Now the form will skip your validation constraints. It will still validate
basic integrity constraints, such as checking whether an uploaded file was too
large or whether you tried to submit text in a number field.

.. index::
   single: Forms; Built-in field types

.. _book-forms-type-reference:

Built-in Field Types
--------------------

Symfony comes standard with a large group of field types that cover all of
the common form fields and data types you'll encounter:

.. include:: /reference/forms/types/map.rst.inc

You can also create your own custom field types. This topic is covered in
the ":doc:`/cookbook/form/create_custom_field_type`" article of the cookbook.

.. index::
   single: Forms; Field type options

Field Type Options
~~~~~~~~~~~~~~~~~~

Each field type has a number of options that can be used to configure it.
For example, the ``dueDate`` field is currently being rendered as 3 select
boxes. However, the :doc:`date field </reference/forms/types/date>` can be
configured to be rendered as a single text box (where the user would enter
the date as a string in the box)::

    ->add('dueDate', 'date', array('widget' => 'single_text'))

.. image:: /images/book/form-simple2.png
    :align: center

Each field type has a number of different options that can be passed to it.
Many of these are specific to the field type and details can be found in
the documentation for each type.

.. sidebar:: The ``required`` option

    The most common option is the ``required`` option, which can be applied to
    any field. By default, the ``required`` option is set to ``true``, meaning
    that HTML5-ready browsers will apply client-side validation if the field
    is left blank. If you don't want this behavior, either set the ``required``
    option on your field to ``false`` or
    :ref:`disable HTML5 validation <book-forms-html5-validation-disable>`.

    Also note that setting the ``required`` option to ``true`` will **not**
    result in server-side validation to be applied. In other words, if a
    user submits a blank value for the field (either with an old browser
    or web service, for example), it will be accepted as a valid value unless
    you use Symfony's ``NotBlank`` or ``NotNull`` validation constraint.

    In other words, the ``required`` option is "nice", but true server-side
    validation should *always* be used.

.. sidebar:: The ``label`` option

    The label for the form field can be set using the ``label`` option,
    which can be applied to any field::

        ->add('dueDate', 'date', array(
            'widget' => 'single_text',
            'label'  => 'Due Date',
        ))

    The label for a field can also be set in the template rendering the
    form, see below.

.. index::
   single: Forms; Field type guessing

.. _book-forms-field-guessing:

Field Type Guessing
-------------------

Now that you've added validation metadata to the ``Task`` class, Symfony
already knows a bit about your fields. If you allow it, Symfony can "guess"
the type of your field and set it up for you. In this example, Symfony can
guess from the validation rules that both the ``task`` field is a normal
``text`` field and the ``dueDate`` field is a ``date`` field::

    public function newAction()
    {
        $task = new Task();

        $form = $this->createFormBuilder($task)
            ->add('task')
            ->add('dueDate', null, array('widget' => 'single_text'))
            ->add('save', 'submit')
            ->getForm();
    }

The "guessing" is activated when you omit the second argument to the ``add()``
method (or if you pass ``null`` to it). If you pass an options array as the
third argument (done for ``dueDate`` above), these options are applied to
the guessed field.

.. caution::

    If your form uses a specific validation group, the field type guesser
    will still consider *all* validation constraints when guessing your
    field types (including constraints that are not part of the validation
    group(s) being used).

.. index::
   single: Forms; Field type guessing

Field Type Options Guessing
~~~~~~~~~~~~~~~~~~~~~~~~~~~

In addition to guessing the "type" for a field, Symfony can also try to guess
the correct values of a number of field options.

.. tip::

    When these options are set, the field will be rendered with special HTML
    attributes that provide for HTML5 client-side validation. However, it
    doesn't generate the equivalent server-side constraints (e.g. ``Assert\Length``).
    And though you'll need to manually add your server-side validation, these
    field type options can then be guessed from that information.

* ``required``: The ``required`` option can be guessed based on the validation
  rules (i.e. is the field ``NotBlank`` or ``NotNull``) or the Doctrine metadata
  (i.e. is the field ``nullable``). This is very useful, as your client-side
  validation will automatically match your validation rules.

* ``max_length``: If the field is some sort of text field, then the ``max_length``
  option can be guessed from the validation constraints (if ``Length`` or
  ``Range`` is used) or from the Doctrine metadata (via the field's length).

.. note::

  These field options are *only* guessed if you're using Symfony to guess
  the field type (i.e. omit or pass ``null`` as the second argument to ``add()``).

If you'd like to change one of the guessed values, you can override it by
passing the option in the options field array::

    ->add('task', null, array('max_length' => 4))

.. index::
   single: Forms; Rendering in a template

.. _form-rendering-template:

Rendering a Form in a Template
------------------------------

So far, you've seen how an entire form can be rendered with just one line
of code. Of course, you'll usually need much more flexibility when rendering:

.. configuration-block::

    .. code-block:: html+jinja

        {# src/Acme/TaskBundle/Resources/views/Default/new.html.twig #}
        {{ form_start(form) }}
            {{ form_errors(form) }}

            {{ form_row(form.task) }}
            {{ form_row(form.dueDate) }}
        {{ form_end(form) }}

    .. code-block:: html+php

        <!-- src/Acme/TaskBundle/Resources/views/Default/newAction.html.php -->
        <?php echo $view['form']->start($form) ?>
            <?php echo $view['form']->errors($form) ?>

            <?php echo $view['form']->row($form['task']) ?>
            <?php echo $view['form']->row($form['dueDate']) ?>
        <?php echo $view['form']->end($form) ?>

Take a look at each part:

* ``form_start(form)`` - Renders the start tag of the form.

* ``form_errors(form)`` - Renders any errors global to the whole form
  (field-specific errors are displayed next to each field);

* ``form_row(form.dueDate)`` - Renders the label, any errors, and the HTML
  form widget for the given field (e.g. ``dueDate``) inside, by default, a
  ``div`` element;

* ``form_end()`` - Renders the end tag of the form and any fields that have not
  yet been rendered. This is useful for rendering hidden fields and taking
  advantage of the automatic :ref:`CSRF Protection <forms-csrf>`.

The majority of the work is done by the ``form_row`` helper, which renders
the label, errors and HTML form widget of each field inside a ``div`` tag
by default. In the :ref:`form-theming` section, you'll learn how the ``form_row``
output can be customized on many different levels.

.. tip::

    You can access the current data of your form via ``form.vars.value``:

    .. configuration-block::

        .. code-block:: jinja

            {{ form.vars.value.task }}

        .. code-block:: html+php

            <?php echo $view['form']->get('value')->getTask() ?>

.. index::
   single: Forms; Rendering each field by hand

Rendering each Field by Hand
~~~~~~~~~~~~~~~~~~~~~~~~~~~~

The ``form_row`` helper is great because you can very quickly render each
field of your form (and the markup used for the "row" can be customized as
well). But since life isn't always so simple, you can also render each field
entirely by hand. The end-product of the following is the same as when you
used the ``form_row`` helper:

.. configuration-block::

    .. code-block:: html+jinja

        {{ form_start(form) }}
            {{ form_errors(form) }}

            <div>
                {{ form_label(form.task) }}
                {{ form_errors(form.task) }}
                {{ form_widget(form.task) }}
            </div>

            <div>
                {{ form_label(form.dueDate) }}
                {{ form_errors(form.dueDate) }}
                {{ form_widget(form.dueDate) }}
            </div>

            <div>
                {{ form_widget(form.save) }}
            </div>

        {{ form_end(form) }}

    .. code-block:: html+php

        <?php echo $view['form']->start($form) ?>

            <?php echo $view['form']->errors($form) ?>

            <div>
                <?php echo $view['form']->label($form['task']) ?>
                <?php echo $view['form']->errors($form['task']) ?>
                <?php echo $view['form']->widget($form['task']) ?>
            </div>

            <div>
                <?php echo $view['form']->label($form['dueDate']) ?>
                <?php echo $view['form']->errors($form['dueDate']) ?>
                <?php echo $view['form']->widget($form['dueDate']) ?>
            </div>

            <div>
                <?php echo $view['form']->widget($form['save']) ?>
            </div>

        <?php echo $view['form']->end($form) ?>

If the auto-generated label for a field isn't quite right, you can explicitly
specify it:

.. configuration-block::

    .. code-block:: html+jinja

        {{ form_label(form.task, 'Task Description') }}

    .. code-block:: html+php

        <?php echo $view['form']->label($form['task'], 'Task Description') ?>

Some field types have additional rendering options that can be passed
to the widget. These options are documented with each type, but one common
options is ``attr``, which allows you to modify attributes on the form element.
The following would add the ``task_field`` class to the rendered input text
field:

.. configuration-block::

    .. code-block:: html+jinja

        {{ form_widget(form.task, {'attr': {'class': 'task_field'}}) }}

    .. code-block:: html+php

        <?php echo $view['form']->widget($form['task'], array(
            'attr' => array('class' => 'task_field'),
        )) ?>

If you need to render form fields "by hand" then you can access individual
values for fields such as the ``id``, ``name`` and ``label``. For example
to get the ``id``:

.. configuration-block::

    .. code-block:: html+jinja

        {{ form.task.vars.id }}

    .. code-block:: html+php

        <?php echo $form['task']->get('id') ?>

To get the value used for the form field's name attribute you need to use
the ``full_name`` value:

.. configuration-block::

    .. code-block:: html+jinja

        {{ form.task.vars.full_name }}

    .. code-block:: html+php

        <?php echo $form['task']->get('full_name') ?>

Twig Template Function Reference
~~~~~~~~~~~~~~~~~~~~~~~~~~~~~~~~

If you're using Twig, a full reference of the form rendering functions is
available in the :doc:`reference manual </reference/forms/twig_reference>`.
Read this to know everything about the helpers available and the options
that can be used with each.

.. index::
   single: Forms; Changing the action and method

.. _book-forms-changing-action-and-method:

Changing the Action and Method of a Form
----------------------------------------

So far, the ``form_start()`` helper has been used to render the form's start
tag and we assumed that each form is submitted to the same URL in a POST request.
Sometimes you want to change these parameters. You can do so in a few different
ways. If you build your form in the controller, you can use ``setAction()`` and
``setMethod()``::

    $form = $this->createFormBuilder($task)
        ->setAction($this->generateUrl('target_route'))
        ->setMethod('GET')
        ->add('task', 'text')
        ->add('dueDate', 'date')
        ->add('save', 'submit')
        ->getForm();

.. note::

    This example assumes that you've created a route called ``target_route``
    that points to the controller that processes the form.

In :ref:`book-form-creating-form-classes` you will learn how to move the
form building code into separate classes. When using an external form class
in the controller, you can pass the action and method as form options::

    $form = $this->createForm(new TaskType(), $task, array(
        'action' => $this->generateUrl('target_route'),
        'method' => 'GET',
    ));

Finally, you can override the action and method in the template by passing them
to the ``form()`` or the ``form_start()`` helper:

.. configuration-block::

    .. code-block:: html+jinja

        {# src/Acme/TaskBundle/Resources/views/Default/new.html.twig #}
        {{ form(form, {'action': path('target_route'), 'method': 'GET'}) }}

        {{ form_start(form, {'action': path('target_route'), 'method': 'GET'}) }}

    .. code-block:: html+php

        <!-- src/Acme/TaskBundle/Resources/views/Default/newAction.html.php -->
        <?php echo $view['form']->form($form, array(
            'action' => $view['router']->generate('target_route'),
            'method' => 'GET',
        )) ?>

        <?php echo $view['form']->start($form, array(
            'action' => $view['router']->generate('target_route'),
            'method' => 'GET',
        )) ?>

.. note::

    If the form's method is not GET or POST, but PUT, PATCH or DELETE, Symfony2
    will insert a hidden field with the name "_method" that stores this method.
    The form will be submitted in a normal POST request, but Symfony2's router
    is capable of detecting the "_method" parameter and will interpret the
    request as PUT, PATCH or DELETE request. Read the cookbook chapter
    ":doc:`/cookbook/routing/method_parameters`" for more information.

.. index::
   single: Forms; Creating form classes

.. _book-form-creating-form-classes:

Creating Form Classes
---------------------

As you've seen, a form can be created and used directly in a controller.
However, a better practice is to build the form in a separate, standalone PHP
class, which can then be reused anywhere in your application. Create a new class
that will house the logic for building the task form::

    // src/Acme/TaskBundle/Form/Type/TaskType.php
    namespace Acme\TaskBundle\Form\Type;

    use Symfony\Component\Form\AbstractType;
    use Symfony\Component\Form\FormBuilderInterface;

    class TaskType extends AbstractType
    {
        public function buildForm(FormBuilderInterface $builder, array $options)
        {
            $builder->add('task')
                ->add('dueDate', null, array('widget' => 'single_text'))
                ->add('save', 'submit');
        }

        public function getName()
        {
            return 'task';
        }
    }

This new class contains all the directions needed to create the task form
(note that the ``getName()`` method should return a unique identifier for this
form "type"). It can be used to quickly build a form object in the controller::

    // src/Acme/TaskBundle/Controller/DefaultController.php

    // add this new use statement at the top of the class
    use Acme\TaskBundle\Form\Type\TaskType;

    public function newAction()
    {
        $task = ...;
        $form = $this->createForm(new TaskType(), $task);

        // ...
    }

Placing the form logic into its own class means that the form can be easily
reused elsewhere in your project. This is the best way to create forms, but
the choice is ultimately up to you.

.. _book-forms-data-class:

.. sidebar:: Setting the ``data_class``

    Every form needs to know the name of the class that holds the underlying
    data (e.g. ``Acme\TaskBundle\Entity\Task``). Usually, this is just guessed
    based off of the object passed to the second argument to ``createForm``
    (i.e. ``$task``). Later, when you begin embedding forms, this will no
    longer be sufficient. So, while not always necessary, it's generally a
    good idea to explicitly specify the ``data_class`` option by adding the
    following to your form type class::

        use Symfony\Component\OptionsResolver\OptionsResolverInterface;

        public function setDefaultOptions(OptionsResolverInterface $resolver)
        {
            $resolver->setDefaults(array(
                'data_class' => 'Acme\TaskBundle\Entity\Task',
            ));
        }

.. tip::

    When mapping forms to objects, all fields are mapped. Any fields on the
    form that do not exist on the mapped object will cause an exception to
    be thrown.

    In cases where you need extra fields in the form (for example: a "do you
    agree with these terms" checkbox) that will not be mapped to the underlying
    object, you need to set the ``mapped`` option to ``false``::

        use Symfony\Component\Form\FormBuilderInterface;

        public function buildForm(FormBuilderInterface $builder, array $options)
        {
            $builder->add('task')
                ->add('dueDate', null, array('mapped' => false))
                ->add('save', 'submit');
        }

    Additionally, if there are any fields on the form that aren't included in
    the submitted data, those fields will be explicitly set to ``null``.

    The field data can be accessed in a controller with::

        $form->get('dueDate')->getData();
        
    In addition, the data of an unmapped field can also be modified directly::

        $form->get('dueDate')->setData(new \DateTime());

Defining your Forms as Services
~~~~~~~~~~~~~~~~~~~~~~~~~~~~~~~

Defining your form type as a service is a good practice and makes it really
easy to use in your application.

.. configuration-block::

    .. code-block:: yaml

        # src/Acme/TaskBundle/Resources/config/services.yml
        services:
            acme_demo.form.type.task:
                class: Acme\TaskBundle\Form\Type\TaskType
                tags:
                    - { name: form.type, alias: task }

    .. code-block:: xml

        <!-- src/Acme/TaskBundle/Resources/config/services.xml -->
        <?xml version="1.0" encoding="UTF-8" ?>
        <container xmlns="http://symfony.com/schema/dic/services"
            xmlns:xsi="http://www.w3.org/2001/XMLSchema-instance"
            xsi:schemaLocation="http://symfony.com/schema/dic/services http://symfony.com/schema/dic/services/services-1.0.xsd>

            <service id="acme_demo.form.type.task"
                class="Acme\TaskBundle\Form\Type\TaskType">
                <tag name="form.type" alias="task" />
            </service>
        </container>

    .. code-block:: php

        // src/Acme/TaskBundle/Resources/config/services.php
        use Symfony\Component\DependencyInjection\Definition;

        $container
            ->register(
                'acme_demo.form.type.task',
                'Acme\TaskBundle\Form\Type\TaskType'
            )
            ->addTag('form.type', array(
                'alias' => 'task',
            ))
        ;

That's it! Now you can use your form type directly in a controller::

    // src/Acme/TaskBundle/Controller/DefaultController.php
    // ...

    public function newAction()
    {
        $task = ...;
        $form = $this->createForm('task', $task);

        // ...
    }

or even use from within the form type of another form::

    // src/Acme/TaskBundle/Form/Type/ListType.php
    // ...

    class ListType extends AbstractType
    {
        public function buildForm(FormBuilderInterface $builder, array $options)
        {
            // ...

            $builder->add('someTask', 'task');
        }
    }

Read :ref:`form-cookbook-form-field-service` for more information.

.. index::
   pair: Forms; Doctrine

Forms and Doctrine
------------------

The goal of a form is to translate data from an object (e.g. ``Task``) to an
HTML form and then translate user-submitted data back to the original object. As
such, the topic of persisting the ``Task`` object to the database is entirely
unrelated to the topic of forms. But, if you've configured the ``Task`` class
to be persisted via Doctrine (i.e. you've added
:ref:`mapping metadata <book-doctrine-adding-mapping>` for it), then persisting
it after a form submission can be done when the form is valid::

    if ($form->isValid()) {
        $em = $this->getDoctrine()->getManager();
        $em->persist($task);
        $em->flush();

        return $this->redirect($this->generateUrl('task_success'));
    }

If, for some reason, you don't have access to your original ``$task`` object,
you can fetch it from the form::

    $task = $form->getData();

For more information, see the :doc:`Doctrine ORM chapter </book/doctrine>`.

The key thing to understand is that when the form is submitted, the submitted
data is transferred to the underlying object immediately. If you want to
persist that data, you simply need to persist the object itself (which already
contains the submitted data).

.. index::
   single: Forms; Embedded forms

Embedded Forms
--------------

Often, you'll want to build a form that will include fields from many different
objects. For example, a registration form may contain data belonging to
a ``User`` object as well as many ``Address`` objects. Fortunately, this
is easy and natural with the form component.

Embedding a Single Object
~~~~~~~~~~~~~~~~~~~~~~~~~

Suppose that each ``Task`` belongs to a simple ``Category`` object. Start,
of course, by creating the ``Category`` object::

    // src/Acme/TaskBundle/Entity/Category.php
    namespace Acme\TaskBundle\Entity;

    use Symfony\Component\Validator\Constraints as Assert;

    class Category
    {
        /**
         * @Assert\NotBlank()
         */
        public $name;
    }

Next, add a new ``category`` property to the ``Task`` class::

    // ...

    class Task
    {
        // ...

        /**
         * @Assert\Type(type="Acme\TaskBundle\Entity\Category")
         */
        protected $category;

        // ...

        public function getCategory()
        {
            return $this->category;
        }

        public function setCategory(Category $category = null)
        {
            $this->category = $category;
        }
    }

Now that your application has been updated to reflect the new requirements,
create a form class so that a ``Category`` object can be modified by the user::

    // src/Acme/TaskBundle/Form/Type/CategoryType.php
    namespace Acme\TaskBundle\Form\Type;

    use Symfony\Component\Form\AbstractType;
    use Symfony\Component\Form\FormBuilderInterface;
    use Symfony\Component\OptionsResolver\OptionsResolverInterface;

    class CategoryType extends AbstractType
    {
        public function buildForm(FormBuilderInterface $builder, array $options)
        {
            $builder->add('name');
        }

        public function setDefaultOptions(OptionsResolverInterface $resolver)
        {
            $resolver->setDefaults(array(
                'data_class' => 'Acme\TaskBundle\Entity\Category',
            ));
        }

        public function getName()
        {
            return 'category';
        }
    }

The end goal is to allow the ``Category`` of a ``Task`` to be modified right
inside the task form itself. To accomplish this, add a ``category`` field
to the ``TaskType`` object whose type is an instance of the new ``CategoryType``
class:

.. code-block:: php

    use Symfony\Component\Form\FormBuilderInterface;

    public function buildForm(FormBuilderInterface $builder, array $options)
    {
        // ...

        $builder->add('category', new CategoryType());
    }

The fields from ``CategoryType`` can now be rendered alongside those from
the ``TaskType`` class. To activate validation on CategoryType, add
the ``cascade_validation`` option to ``TaskType``::

    public function setDefaultOptions(OptionsResolverInterface $resolver)
    {
        $resolver->setDefaults(array(
            'data_class' => 'Acme\TaskBundle\Entity\Task',
            'cascade_validation' => true,
        ));
    }

Render the ``Category`` fields in the same way
as the original ``Task`` fields:

.. configuration-block::

    .. code-block:: html+jinja

        {# ... #}

        <h3>Category</h3>
        <div class="category">
            {{ form_row(form.category.name) }}
        </div>

        {# ... #}

    .. code-block:: html+php

        <!-- ... -->

        <h3>Category</h3>
        <div class="category">
            <?php echo $view['form']->row($form['category']['name']) ?>
        </div>

        <!-- ... -->

When the user submits the form, the submitted data for the ``Category`` fields
are used to construct an instance of ``Category``, which is then set on the
``category`` field of the ``Task`` instance.

The ``Category`` instance is accessible naturally via ``$task->getCategory()``
and can be persisted to the database or used however you need.

Embedding a Collection of Forms
~~~~~~~~~~~~~~~~~~~~~~~~~~~~~~~

You can also embed a collection of forms into one form (imagine a ``Category``
form with many ``Product`` sub-forms). This is done by using the ``collection``
field type.

For more information see the ":doc:`/cookbook/form/form_collections`" cookbook
entry and  the :doc:`collection </reference/forms/types/collection>` field type reference.

.. index::
   single: Forms; Theming
   single: Forms; Customizing fields

.. _form-theming:

Form Theming
------------

Every part of how a form is rendered can be customized. You're free to change
how each form "row" renders, change the markup used to render errors, or
even customize how a ``textarea`` tag should be rendered. Nothing is off-limits,
and different customizations can be used in different places.

Symfony uses templates to render each and every part of a form, such as
``label`` tags, ``input`` tags, error messages and everything else.

In Twig, each form "fragment" is represented by a Twig block. To customize
any part of how a form renders, you just need to override the appropriate block.

In PHP, each form "fragment" is rendered via an individual template file.
To customize any part of how a form renders, you just need to override the
existing template by creating a new one.

To understand how this works, customize the ``form_row`` fragment and
add a class attribute to the ``div`` element that surrounds each row. To
do this, create a new template file that will store the new markup:

.. configuration-block::

    .. code-block:: html+jinja

        {# src/Acme/TaskBundle/Resources/views/Form/fields.html.twig #}
        {% block form_row %}
        {% spaceless %}
            <div class="form_row">
                {{ form_label(form) }}
                {{ form_errors(form) }}
                {{ form_widget(form) }}
            </div>
        {% endspaceless %}
        {% endblock form_row %}

    .. code-block:: html+php

        <!-- src/Acme/TaskBundle/Resources/views/Form/form_row.html.php -->
        <div class="form_row">
            <?php echo $view['form']->label($form, $label) ?>
            <?php echo $view['form']->errors($form) ?>
            <?php echo $view['form']->widget($form, $parameters) ?>
        </div>

The ``form_row`` form fragment is used when rendering most fields via the
``form_row`` function. To tell the form component to use your new ``form_row``
fragment defined above, add the following to the top of the template that
renders the form:

.. configuration-block::

    .. code-block:: html+jinja

        {# src/Acme/TaskBundle/Resources/views/Default/new.html.twig #}
        {% form_theme form 'AcmeTaskBundle:Form:fields.html.twig' %}

        {% form_theme form 'AcmeTaskBundle:Form:fields.html.twig' 'AcmeTaskBundle:Form:fields2.html.twig' %}

<<<<<<< HEAD
        {{ form(form) }}
=======
        <!-- ... render the form -->
>>>>>>> 1eead730

    .. code-block:: html+php

        <!-- src/Acme/TaskBundle/Resources/views/Default/new.html.php -->
        <?php $view['form']->setTheme($form, array('AcmeTaskBundle:Form')) ?>

        <?php $view['form']->setTheme($form, array('AcmeTaskBundle:Form', 'AcmeTaskBundle:Form')) ?>

<<<<<<< HEAD
        <?php echo $view['form']->form($form) ?>
=======
        <!-- ... render the form -->
>>>>>>> 1eead730

The ``form_theme`` tag (in Twig) "imports" the fragments defined in the given
template and uses them when rendering the form. In other words, when the
``form_row`` function is called later in this template, it will use the ``form_row``
block from your custom theme (instead of the default ``form_row`` block
that ships with Symfony).

Your custom theme does not have to override all the blocks. When rendering a block
which is not overridden in your custom theme, the theming engine will fall back
to the global theme (defined at the bundle level).

If several custom themes are provided they will be searched in the listed order
before falling back to the global theme.

To customize any portion of a form, you just need to override the appropriate
fragment. Knowing exactly which block or file to override is the subject of
the next section.

.. code-block:: html+jinja

    {# src/Acme/TaskBundle/Resources/views/Default/new.html.twig #}

    {% form_theme form with 'AcmeTaskBundle:Form:fields.html.twig' %}

    {% form_theme form with ['AcmeTaskBundle:Form:fields.html.twig', 'AcmeTaskBundle:Form:fields2.html.twig'] %}

For a more extensive discussion, see :doc:`/cookbook/form/form_customization`.

.. index::
   single: Forms; Template fragment naming

.. _form-template-blocks:

Form Fragment Naming
~~~~~~~~~~~~~~~~~~~~

In Symfony, every part of a form that is rendered - HTML form elements, errors,
labels, etc - is defined in a base theme, which is a collection of blocks
in Twig and a collection of template files in PHP.

In Twig, every block needed is defined in a single template file (`form_div_layout.html.twig`_)
that lives inside the `Twig Bridge`_. Inside this file, you can see every block
needed to render a form and every default field type.

In PHP, the fragments are individual template files. By default they are located in
the `Resources/views/Form` directory of the framework bundle (`view on GitHub`_).

Each fragment name follows the same basic pattern and is broken up into two pieces,
separated by a single underscore character (``_``). A few examples are:

* ``form_row`` - used by ``form_row`` to render most fields;
* ``textarea_widget`` - used by ``form_widget`` to render a ``textarea`` field
  type;
* ``form_errors`` - used by ``form_errors`` to render errors for a field;

Each fragment follows the same basic pattern: ``type_part``. The ``type`` portion
corresponds to the field *type* being rendered (e.g. ``textarea``, ``checkbox``,
``date``, etc) whereas the ``part`` portion corresponds to *what* is being
rendered (e.g. ``label``, ``widget``, ``errors``, etc). By default, there
are 4 possible *parts* of a form that can be rendered:

+-------------+--------------------------+---------------------------------------------------------+
| ``label``   | (e.g. ``form_label``)    | renders the field's label                               |
+-------------+--------------------------+---------------------------------------------------------+
| ``widget``  | (e.g. ``form_widget``)   | renders the field's HTML representation                 |
+-------------+--------------------------+---------------------------------------------------------+
| ``errors``  | (e.g. ``form_errors``)   | renders the field's errors                              |
+-------------+--------------------------+---------------------------------------------------------+
| ``row``     | (e.g. ``form_row``)      | renders the field's entire row (label, widget & errors) |
+-------------+--------------------------+---------------------------------------------------------+

.. note::

    There are actually 2 other *parts*  - ``rows`` and ``rest`` -
    but you should rarely if ever need to worry about overriding them.

By knowing the field type (e.g. ``textarea``) and which part you want to
customize (e.g. ``widget``), you can construct the fragment name that needs
to be overridden (e.g. ``textarea_widget``).

.. index::
   single: Forms; Template fragment inheritance

Template Fragment Inheritance
~~~~~~~~~~~~~~~~~~~~~~~~~~~~~

In some cases, the fragment you want to customize will appear to be missing.
For example, there is no ``textarea_errors`` fragment in the default themes
provided with Symfony. So how are the errors for a textarea field rendered?

The answer is: via the ``form_errors`` fragment. When Symfony renders the errors
for a textarea type, it looks first for a ``textarea_errors`` fragment before
falling back to the ``form_errors`` fragment. Each field type has a *parent*
type (the parent type of ``textarea`` is ``text``, its parent is ``form``),
and Symfony uses the fragment for the parent type if the base fragment doesn't
exist.

So, to override the errors for *only* ``textarea`` fields, copy the
``form_errors`` fragment, rename it to ``textarea_errors`` and customize it. To
override the default error rendering for *all* fields, copy and customize the
``form_errors`` fragment directly.

.. tip::

    The "parent" type of each field type is available in the
    :doc:`form type reference </reference/forms/types>` for each field type.

.. index::
   single: Forms; Global Theming

Global Form Theming
~~~~~~~~~~~~~~~~~~~

In the above example, you used the ``form_theme`` helper (in Twig) to "import"
the custom form fragments into *just* that form. You can also tell Symfony
to import form customizations across your entire project.

Twig
....

To automatically include the customized blocks from the ``fields.html.twig``
template created earlier in *all* templates, modify your application configuration
file:

.. configuration-block::

    .. code-block:: yaml

        # app/config/config.yml
        twig:
            form:
                resources:
                    - 'AcmeTaskBundle:Form:fields.html.twig'
            # ...

    .. code-block:: xml

        <!-- app/config/config.xml -->
        <?xml version="1.0" encoding="UTF-8" ?>
        <container xmlns="http://symfony.com/schema/dic/services"
            xmlns:xsi="http://www.w3.org/2001/XMLSchema-instance"
            xmlns:twig="http://symfony.com/schema/dic/twig"
            xsi:schemaLocation="http://symfony.com/schema/dic/services http://symfony.com/schema/dic/services/services-1.0.xsd
                                http://symfony.com/schema/dic/twig http://symfony.com/schema/dic/twig/twig-1.0.xsd">

            <twig:config>
                    <twig:form>
                        <twig:resource>AcmeTaskBundle:Form:fields.html.twig</twig:resource>
                    </twig:form>
                    <!-- ... -->
            </twig:config>
        </container>

    .. code-block:: php

        // app/config/config.php
        $container->loadFromExtension('twig', array(
            'form' => array(
                'resources' => array(
                    'AcmeTaskBundle:Form:fields.html.twig',
                ),
            ),
            // ...
        ));

Any blocks inside the ``fields.html.twig`` template are now used globally
to define form output.

.. sidebar::  Customizing Form Output all in a Single File with Twig

    In Twig, you can also customize a form block right inside the template
    where that customization is needed:

    .. code-block:: html+jinja

        {% extends '::base.html.twig' %}

        {# import "_self" as the form theme #}
        {% form_theme form _self %}

        {# make the form fragment customization #}
        {% block form_row %}
            {# custom field row output #}
        {% endblock form_row %}

        {% block content %}
            {# ... #}

            {{ form_row(form.task) }}
        {% endblock %}

    The ``{% form_theme form _self %}`` tag allows form blocks to be customized
    directly inside the template that will use those customizations. Use
    this method to quickly make form output customizations that will only
    ever be needed in a single template.

    .. caution::

        This ``{% form_theme form _self %}`` functionality will *only* work
        if your template extends another. If your template does not, you
        must point ``form_theme`` to a separate template.

PHP
...

To automatically include the customized templates from the ``Acme/TaskBundle/Resources/views/Form``
directory created earlier in *all* templates, modify your application configuration
file:

.. configuration-block::

    .. code-block:: yaml

        # app/config/config.yml
        framework:
            templating:
                form:
                    resources:
                        - 'AcmeTaskBundle:Form'
        # ...

    .. code-block:: xml

        <!-- app/config/config.xml -->
        <?xml version="1.0" encoding="UTF-8" ?>
        <container xmlns="http://symfony.com/schema/dic/services"
            xmlns:xsi="http://www.w3.org/2001/XMLSchema-instance"
            xmlns:framework="http://symfony.com/schema/dic/symfony"
            xsi:schemaLocation="http://symfony.com/schema/dic/services http://symfony.com/schema/dic/services/services-1.0.xsd
                                http://symfony.com/schema/dic/symfony http://symfony.com/schema/dic/symfony/symfony-1.0.xsd">

            <framework:config ...>
                <framework:templating>
                    <framework:form>
                        <framework:resource>AcmeTaskBundle:Form</framework:resource>
                    </framework:form>
                </framework:templating>
                <!-- ... -->
            </framework:config>
        </container>

    .. code-block:: php

        // app/config/config.php
        $container->loadFromExtension('framework', array(
            'templating' => array(
                'form' => array(
                    'resources' => array(
                        'AcmeTaskBundle:Form',
                    ),
                ),
            )
            // ...
        ));

Any fragments inside the ``Acme/TaskBundle/Resources/views/Form`` directory
are now used globally to define form output.

.. index::
   single: Forms; CSRF protection

.. _forms-csrf:

CSRF Protection
---------------

CSRF - or `Cross-site request forgery`_ - is a method by which a malicious
user attempts to make your legitimate users unknowingly submit data that
they don't intend to submit. Fortunately, CSRF attacks can be prevented by
using a CSRF token inside your forms.

The good news is that, by default, Symfony embeds and validates CSRF tokens
automatically for you. This means that you can take advantage of the CSRF
protection without doing anything. In fact, every form in this chapter has
taken advantage of the CSRF protection!

CSRF protection works by adding a hidden field to your form - called ``_token``
by default - that contains a value that only you and your user knows. This
ensures that the user - not some other entity - is submitting the given data.
Symfony automatically validates the presence and accuracy of this token.

The ``_token`` field is a hidden field and will be automatically rendered
if you include the ``form_end()`` function in your template, which ensures
that all un-rendered fields are output.

The CSRF token can be customized on a form-by-form basis. For example::

    use Symfony\Component\OptionsResolver\OptionsResolverInterface;

    class TaskType extends AbstractType
    {
        // ...

        public function setDefaultOptions(OptionsResolverInterface $resolver)
        {
            $resolver->setDefaults(array(
                'data_class'      => 'Acme\TaskBundle\Entity\Task',
                'csrf_protection' => true,
                'csrf_field_name' => '_token',
                // a unique key to help generate the secret token
                'intention'       => 'task_item',
            ));
        }

        // ...
    }

To disable CSRF protection, set the ``csrf_protection`` option to false.
Customizations can also be made globally in your project. For more information,
see the :ref:`form configuration reference <reference-framework-form>`
section.

.. note::

    The ``intention`` option is optional but greatly enhances the security of
    the generated token by making it different for each form.

.. index::
   single: Forms; With no class

Using a Form without a Class
----------------------------

In most cases, a form is tied to an object, and the fields of the form get
and store their data on the properties of that object. This is exactly what
you've seen so far in this chapter with the `Task` class.

But sometimes, you may just want to use a form without a class, and get back
an array of the submitted data. This is actually really easy::

    // make sure you've imported the Request namespace above the class
    use Symfony\Component\HttpFoundation\Request;
    // ...

    public function contactAction(Request $request)
    {
        $defaultData = array('message' => 'Type your message here');
        $form = $this->createFormBuilder($defaultData)
            ->add('name', 'text')
            ->add('email', 'email')
            ->add('message', 'textarea')
            ->add('send', 'submit')
            ->getForm();

        $form->handleRequest($request);

        if ($form->isValid()) {
            // data is an array with "name", "email", and "message" keys
            $data = $form->getData();
        }

        // ... render the form
    }

By default, a form actually assumes that you want to work with arrays of
data, instead of an object. There are exactly two ways that you can change
this behavior and tie the form to an object instead:

#. Pass an object when creating the form (as the first argument to ``createFormBuilder``
   or the second argument to ``createForm``);

#. Declare the ``data_class`` option on your form.

If you *don't* do either of these, then the form will return the data as
an array. In this example, since ``$defaultData`` is not an object (and
no ``data_class`` option is set), ``$form->getData()`` ultimately returns
an array.

.. tip::

    You can also access POST values (in this case "name") directly through
    the request object, like so::

        $this->get('request')->request->get('name');

    Be advised, however, that in most cases using the getData() method is
    a better choice, since it returns the data (usually an object) after
    it's been transformed by the form framework.

Adding Validation
~~~~~~~~~~~~~~~~~

The only missing piece is validation. Usually, when you call ``$form->isValid()``,
the object is validated by reading the constraints that you applied to that
class. If your form is mapped to an object (i.e. you're using the ``data_class``
option or passing an object to your form), this is almost always the approach
you want to use. See :doc:`/book/validation` for more details.

.. _form-option-constraints:

But if the form is not mapped to an object and you instead want to retrieve a
simple array of your submitted data, how can you add constraints to the data of
your form?

The answer is to setup the constraints yourself, and attach them to the individual
fields. The overall approach is covered a bit more in the :ref:`validation chapter <book-validation-raw-values>`,
but here's a short example:

.. versionadded:: 2.1
   The ``constraints`` option, which accepts a single constraint or an array
   of constraints (before 2.1, the option was called ``validation_constraint``,
   and only accepted a single constraint) is new to Symfony 2.1.

.. code-block:: php

    use Symfony\Component\Validator\Constraints\Length;
    use Symfony\Component\Validator\Constraints\NotBlank;

    $builder
       ->add('firstName', 'text', array(
           'constraints' => new Length(array('min' => 3)),
       ))
       ->add('lastName', 'text', array(
           'constraints' => array(
               new NotBlank(),
               new Length(array('min' => 3)),
           ),
       ))
    ;

.. tip::

    If you are using Validation Groups, you need to either reference the
    ``Default`` group when creating the form, or set the correct group on
    the constraint you are adding.

.. code-block:: php

    new NotBlank(array('groups' => array('create', 'update'))

Final Thoughts
--------------

You now know all of the building blocks necessary to build complex and
functional forms for your application. When building forms, keep in mind that
the first goal of a form is to translate data from an object (``Task``) to an
HTML form so that the user can modify that data. The second goal of a form is to
take the data submitted by the user and to re-apply it to the object.

There's still much more to learn about the powerful world of forms, such as
how to handle
:doc:`file uploads with Doctrine </cookbook/doctrine/file_uploads>` or how
to create a form where a dynamic number of sub-forms can be added (e.g. a
todo list where you can keep adding more fields via JavaScript before submitting).
See the cookbook for these topics. Also, be sure to lean on the
:doc:`field type reference documentation </reference/forms/types>`, which
includes examples of how to use each field type and its options.

Learn more from the Cookbook
----------------------------

* :doc:`/cookbook/doctrine/file_uploads`
* :doc:`File Field Reference </reference/forms/types/file>`
* :doc:`Creating Custom Field Types </cookbook/form/create_custom_field_type>`
* :doc:`/cookbook/form/form_customization`
* :doc:`/cookbook/form/dynamic_form_modification`
* :doc:`/cookbook/form/data_transformers`

.. _`Symfony2 Form Component`: https://github.com/symfony/Form
.. _`DateTime`: http://php.net/manual/en/class.datetime.php
.. _`Twig Bridge`: https://github.com/symfony/symfony/tree/2.2/src/Symfony/Bridge/Twig
.. _`form_div_layout.html.twig`: https://github.com/symfony/symfony/blob/2.2/src/Symfony/Bridge/Twig/Resources/views/Form/form_div_layout.html.twig
.. _`Cross-site request forgery`: http://en.wikipedia.org/wiki/Cross-site_request_forgery
.. _`view on GitHub`: https://github.com/symfony/symfony/tree/2.2/src/Symfony/Bundle/FrameworkBundle/Resources/views/Form<|MERGE_RESOLUTION|>--- conflicted
+++ resolved
@@ -1412,11 +1412,7 @@
 
         {% form_theme form 'AcmeTaskBundle:Form:fields.html.twig' 'AcmeTaskBundle:Form:fields2.html.twig' %}
 
-<<<<<<< HEAD
-        {{ form(form) }}
-=======
         <!-- ... render the form -->
->>>>>>> 1eead730
 
     .. code-block:: html+php
 
@@ -1425,11 +1421,7 @@
 
         <?php $view['form']->setTheme($form, array('AcmeTaskBundle:Form', 'AcmeTaskBundle:Form')) ?>
 
-<<<<<<< HEAD
-        <?php echo $view['form']->form($form) ?>
-=======
         <!-- ... render the form -->
->>>>>>> 1eead730
 
 The ``form_theme`` tag (in Twig) "imports" the fragments defined in the given
 template and uses them when rendering the form. In other words, when the
