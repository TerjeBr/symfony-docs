Luhn
====

<<<<<<< HEAD
=======
.. versionadded:: 2.2
    The ``Luhn`` constraint was introduced in Symfony 2.2.

>>>>>>> 0ef47519
This constraint is used to ensure that a credit card number passes the `Luhn algorithm`_.
It is useful as a first step to validating a credit card: before communicating with a
payment gateway.

+----------------+-----------------------------------------------------------------------+
| Applies to     | :ref:`property or method <validation-property-target>`                |
+----------------+-----------------------------------------------------------------------+
| Options        | - `message`_                                                          |
+----------------+-----------------------------------------------------------------------+
| Class          | :class:`Symfony\\Component\\Validator\\Constraints\\Luhn`             |
+----------------+-----------------------------------------------------------------------+
| Validator      | :class:`Symfony\\Component\\Validator\\Constraints\\LuhnValidator`    |
+----------------+-----------------------------------------------------------------------+

Basic Usage
-----------

To use the Luhn validator, simply apply it to a property on an object that
will contain a credit card number.

.. configuration-block::

    .. code-block:: yaml

        # src/Acme/SubscriptionBundle/Resources/config/validation.yml
        Acme\SubscriptionBundle\Entity\Transaction:
            properties:
                cardNumber:
                    - Luhn:
                        message: Please check your credit card number.

    .. code-block:: php-annotations

        // src/Acme/SubscriptionBundle/Entity/Transaction.php
        namespace Acme\SubscriptionBundle\Entity\Transaction;

        use Symfony\Component\Validator\Constraints as Assert;

        class Transaction
        {
            /**
             * @Assert\Luhn(message = "Please check your credit card number.")
             */
            protected $cardNumber;
        }

    .. code-block:: xml

        <!-- src/Acme/SubscriptionBundle/Resources/config/validation.xml -->
        <?xml version="1.0" encoding="UTF-8" ?>
        <constraint-mapping xmlns="http://symfony.com/schema/dic/constraint-mapping"
            xmlns:xsi="http://www.w3.org/2001/XMLSchema-instance"
            xsi:schemaLocation="http://symfony.com/schema/dic/constraint-mapping http://symfony.com/schema/dic/constraint-mapping/constraint-mapping-1.0.xsd">

            <class name="Acme\SubscriptionBundle\Entity\Transaction">
                <property name="cardNumber">
                    <constraint name="Luhn">
                        <option name="message">Please check your credit card number.</option>
                    </constraint>
                </property>
            </class>
        </constraint-mapping>

    .. code-block:: php

        // src/Acme/SubscriptionBundle/Entity/Transaction.php
        namespace Acme\SubscriptionBundle\Entity\Transaction;

        use Symfony\Component\Validator\Mapping\ClassMetadata;
        use Symfony\Component\Validator\Constraints as Assert;

        class Transaction
        {
            protected $cardNumber;

            public static function loadValidatorMetadata(ClassMetadata $metadata)
            {
                $metadata->addPropertyConstraint('cardNumber', new Assert\Luhn(array(
                    'message' => 'Please check your credit card number',
                )));
            }
        }

Available Options
-----------------

message
~~~~~~~

**type**: ``string`` **default**: ``Invalid card number.``

The default message supplied when the value does not pass the Luhn check.

.. _`Luhn algorithm`: http://en.wikipedia.org/wiki/Luhn_algorithm<|MERGE_RESOLUTION|>--- conflicted
+++ resolved
@@ -1,12 +1,6 @@
 Luhn
 ====
 
-<<<<<<< HEAD
-=======
-.. versionadded:: 2.2
-    The ``Luhn`` constraint was introduced in Symfony 2.2.
-
->>>>>>> 0ef47519
 This constraint is used to ensure that a credit card number passes the `Luhn algorithm`_.
 It is useful as a first step to validating a credit card: before communicating with a
 payment gateway.
